--- conflicted
+++ resolved
@@ -267,14 +267,10 @@
     - setup
     - test-go
     - test-ui
-<<<<<<< HEAD
-    runs-on: ${{ fromJSON(needs.setup.outputs.compute-standard) }}
     if: |
       always() &&
       !contains(needs.*.result, 'failure') &&
       !contains(needs.*.result, 'cancelled')
-=======
-    runs-on: ${{ fromJSON(needs.setup.outputs.compute-tiny) }}
->>>>>>> dac08680
+    runs-on: ${{ fromJSON(needs.setup.outputs.compute-tiny) }}
     steps:
     - run: echo "All Go tests successfully passed"